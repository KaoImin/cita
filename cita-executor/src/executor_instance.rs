use cita_types::Address;
use core::contracts::sys_config::SysConfig;
use core::db;
use core::libexecutor::block::{Block, ClosedBlock};
use core::libexecutor::call_request::CallRequest;
use core::libexecutor::executor::{BlockInQueue, Config, EconomicalModel, Executor, Stage};
use core::libexecutor::Genesis;
use core::libexecutor::ServiceMap;
use error::ErrorCode;
use jsonrpc_types::rpctypes::{BlockNumber, BlockTag, CountOrCode, MetaData};
use libproto::auth::Miscellaneous;
use libproto::blockchain::{BlockWithProof, Proof, ProofType, RichStatus};
use libproto::consensus::SignedProposal;
use libproto::request::Request_oneof_req as Request;
use libproto::router::{MsgType, RoutingKey, SubModules};
use libproto::snapshot::{Cmd, Resp, SnapshotReq, SnapshotResp};
use libproto::{request, response, Message, SyncResponse};
use proof::TendermintProof;
use serde_json;
use std::cell::RefCell;
use std::convert::{Into, TryFrom, TryInto};
use std::fs::File;
use std::sync::atomic::Ordering;
use std::sync::mpsc::Sender;
use std::sync::Arc;
use std::{mem, u8};
use types::ids::BlockId;
use util::datapath::DataPath;
use util::kvdb::{Database, DatabaseConfig};

use core::snapshot;
use core::snapshot::io::{PackedReader, PackedWriter};
use core::snapshot::service::{Service as SnapshotService, ServiceParams as SnapServiceParams};
use core::snapshot::Progress;
use core::state::backend::Backend;
use std::path::Path;

#[derive(Clone)]
pub struct ExecutorInstance {
    ctx_pub: Sender<(String, Vec<u8>)>,
    write_sender: Sender<u64>,
    pub ext: Arc<Executor>,
    pub grpc_port: u16,
    closed_block: RefCell<Option<ClosedBlock>>,
    chain_status: RichStatus,
    local_sync_count: u8,
}

impl ExecutorInstance {
    pub fn new(
        ctx_pub: Sender<(String, Vec<u8>)>,
        write_sender: Sender<u64>,
        config_path: &str,
        genesis_path: &str,
        service_map: Arc<ServiceMap>,
    ) -> Self {
        let config = DatabaseConfig::with_columns(db::NUM_COLUMNS);
        let nosql_path = DataPath::root_node_path() + "/statedb";
        let db = Database::open(&config, &nosql_path).unwrap();

        let mut genesis = Genesis::init(genesis_path);

        let executor_config = Config::new(config_path);
        let grpc_port = executor_config.grpc_port;
        let mut executor = Executor::init_executor(Arc::new(db), genesis, executor_config);
        executor.set_service_map(service_map);
        let executor = Arc::new(executor);
        executor.set_gas_and_nodes(executor.get_max_height());
        executor.send_executed_info_to_chain(executor.get_max_height(), &ctx_pub);
        ExecutorInstance {
            ctx_pub: ctx_pub,
            write_sender: write_sender,
            ext: executor,
            grpc_port: grpc_port,
            closed_block: RefCell::new(None),
            chain_status: RichStatus::new(),
            local_sync_count: 0,
        }
    }

    pub fn distribute_msg(&mut self, key: &str, msg_vec: &[u8]) {
        let mut msg = Message::try_from(msg_vec).unwrap();
        let origin = msg.get_origin();
        trace!("distribute_msg call key = {}, origin = {}", key, origin);
        match RoutingKey::from(key) {
            routing_key!(Auth >> MiscellaneousReq) => {
                self.get_auth_miscellaneous();
            }

            routing_key!(Chain >> Request) => {
                let req = msg.take_request().unwrap();
                self.reply_request(req);
            }

            routing_key!(Chain >> RichStatus) => {
                if let Some(status) = msg.take_rich_status() {
                    self.execute_chain_status(status);
                };
            }

            routing_key!(Consensus >> BlockWithProof) => {
                let proof_blk = msg.take_block_with_proof().unwrap();
                self.consensus_block_enqueue(proof_blk);
            }

            routing_key!(Chain >> LocalSync) | routing_key!(Net >> SyncResponse) => {
                let sync_res = msg.take_sync_response().unwrap();
                self.deal_sync_blocks(sync_res);
            }

            routing_key!(Consensus >> SignedProposal) | routing_key!(Net >> SignedProposal) => {
                if !self.ext.is_sync.load(Ordering::SeqCst) {
                    let signed_proposal = msg.take_signed_proposal().unwrap();
                    self.proposal_enqueue(signed_proposal);
                } else {
                    debug!("receive proposal while sync");
                }
            }

            routing_key!(Consensus >> RawBytes) | routing_key!(Net >> RawBytes) => {
                trace!("Receive other message content.");
            }

            routing_key!(Snapshot >> SnapshotReq) => {
                let req = msg.take_snapshot_req().unwrap();
                let mut resp = SnapshotResp::new();
                match req.cmd {
                    Cmd::Snapshot => {
                        info!("executor receive snapshot cmd: {:?}", req);
                        self.take_snapshot(&req);
                        info!("executor snapshot creation complete");

                        //resp SnapshotAck to snapshot_tool
                        //let mut resp = SnapshotResp::new();
                        resp.set_resp(Resp::SnapshotAck);
                        let msg: Message = resp.into();
                        self.ctx_pub
                            .send((
                                routing_key!(Executor >> SnapshotResp).into(),
                                msg.try_into().unwrap(),
                            ))
                            .unwrap();
                    }
                    Cmd::Restore => {
                        info!("executor receive restore cmd: {:?}", req);
                        self.restore(&req);
                        info!("executor snapshot restore complete");

                        //resp RestoreAck to snapshot_tool
                        //let mut resp = SnapshotResp::new();
                        resp.set_resp(Resp::RestoreAck);
                        let msg: Message = resp.into();
                        self.ctx_pub
                            .send((
                                routing_key!(Executor >> SnapshotResp).into(),
                                msg.try_into().unwrap(),
                            ))
                            .unwrap();
                    }
                    _ => {
                        trace!("executor receive other snapshot message");
                    }
                }
            }

            _ => {
                error!("dipatch msg found error key {}!!!!", key);
            }
        }
    }

    pub fn is_dup_block(&self, inum: u64) -> bool {
        inum <= self.ext.get_current_height()
    }

    pub fn timestamp_check(&self, timestamp: u64) -> bool {
        let mut is_valid = true;

        if let EconomicalModel::Charge = *self.ext.economical_model.read() {
            is_valid = self.ext.validate_timestamp(timestamp)
        }
        // TODO: Open it later
        is_valid || true
    }

    /// TODO: Move to a separated file
    /// execute block transaction
    pub fn execute_block(&self, number: u64) {
        let block_in_queue = {
            let block_map = self.ext.block_map.read();
            block_map.get(&number).cloned()
        };

        let stage = { self.ext.stage.read().clone() };
        let mut need_clean_map = false;

        match block_in_queue {
            Some(BlockInQueue::ConsensusBlock(block, _)) => {
                if self.ext.validate_height(block.number())
                    && self.ext.validate_hash(block.parent_hash())
                    && self.timestamp_check(block.timestamp())
                {
                    // Not Match before proposal
                    // TODO: check proposal transaction root is eq block transaction root
                    if self.ext.is_interrupted.load(Ordering::SeqCst) {
                        self.ext.is_interrupted.store(false, Ordering::SeqCst);
                        {
                            *self.ext.stage.write() = Stage::ExecutingBlock;
                        }
                        self.ext.execute_block(block, &self.ctx_pub);
                    } else {
                        match stage {
                            // Match before proposal
                            Stage::WaitFinalized => {
                                if let Some(closed_block) = self.closed_block.replace(None) {
                                    {
                                        *self.ext.stage.write() = Stage::ExecutingBlock;
                                    }
                                    self.ext
                                        .finalize_proposal(closed_block, block, &self.ctx_pub);
                                } else {
                                    // Maybe never reach
                                    debug!("at WaitFinalized, but no closed block found!");
                                    {
                                        *self.ext.stage.write() = Stage::ExecutingBlock;
                                    }
                                    self.ext.execute_block(block, &self.ctx_pub);
                                };
                            }
                            // Not receive proposal
                            Stage::Idle => {
                                {
                                    *self.ext.stage.write() = Stage::ExecutingBlock;
                                }
                                self.ext.execute_block(block, &self.ctx_pub);
                            }
                            _ => {
                                // Maybe never reach
                                warn!(
                                    "something wrong, comming consensus block, but wrong stage {:?}",
                                    stage
                                );
                            }
                        }
                    }
                    {
                        *self.ext.stage.write() = Stage::Idle;
                    }
                    info!("execute consensus block [height {}] finish !", number);
                    need_clean_map = true;
                }
            }
            Some(BlockInQueue::SyncBlock((_, Some(_)))) => {
                if number == self.ext.get_current_height() + 1 {
                    {
                        *self.ext.stage.write() = Stage::ExecutingBlock;
                    }
                    self.sync_blocks(number);
                    {
                        *self.ext.stage.write() = Stage::Idle;
                    }
                    need_clean_map = true;
                };
            }
            // State must be Idle or WaitFinalized after executed proposal
            Some(BlockInQueue::Proposal(proposal)) => {
                // Interrupte pre proposal
                if self.ext.is_interrupted.load(Ordering::SeqCst) {
                    self.ext.is_interrupted.store(false, Ordering::SeqCst);
                }
                {
                    *self.ext.stage.write() = Stage::ExecutingProposal;
                }
                if let Some(closed_block) = self.ext.execute_proposal(proposal) {
                    // Interruppted by laster proposal/consensus block
                    if self.ext.is_interrupted.load(Ordering::SeqCst) {
                        self.ext.is_interrupted.store(false, Ordering::SeqCst);
                        *self.ext.stage.write() = Stage::Idle;
                        return;
                    }
                    // After execute proposal, check whether block-in-map is changed
                    let in_queue = {
                        let block_map = self.ext.block_map.read();
                        block_map.get(&number).cloned()
                    };
                    match in_queue {
                        Some(BlockInQueue::ConsensusBlock(comming, _)) => {
<<<<<<< HEAD
                            if comming.header().transactions_root()
                                == closed_block.header().transactions_root()
                            {
=======
                            if comming.is_equivalent(&closed_block) {
>>>>>>> 5db9f8f9
                                self.ext
                                    .finalize_proposal(closed_block, comming, &self.ctx_pub);
                                {
                                    *self.ext.stage.write() = Stage::Idle;
                                }
                                info!("execute proposal block [height {}] finish !", number);
                            } else {
                                // Maybe never reach
                                warn!("something is wrong when execute proposal block")
                            }
                        }
                        Some(BlockInQueue::Proposal(_)) => {
                            let mut cb = self.closed_block.borrow_mut();
                            *cb = Some(closed_block);
                            *self.ext.stage.write() = Stage::WaitFinalized;
                            debug!("wait finalized");
                        }
                        _ => {
                            // Maybe never reach
                            warn!("Block in queue is wrong, go into no-man's-land");
                        }
                    }
                } else {
                    warn!("executing proposal is interrupted.");
                }
            }
            _ => {
                warn!("block-{} in queue is without proof", number);
            }
        }

        if need_clean_map {
            let mut guard = self.ext.block_map.write();
            let new_map = guard.split_off(&self.ext.get_current_height());
            *guard = new_map;
        }
    }

    fn get_auth_miscellaneous(&self) {
        let sys_config = SysConfig::new(&self.ext);
        let mut miscellaneous = Miscellaneous::new();
        miscellaneous.set_chain_id(sys_config.chain_id());
        trace!(
            "the chain id captured in executor is {}",
            sys_config.chain_id()
        );
        let msg: Message = miscellaneous.into();

        self.ctx_pub
            .send((
                routing_key!(Executor >> Miscellaneous).into(),
                msg.try_into().unwrap(),
            ))
            .unwrap();
    }

    fn reply_request(&self, mut req: request::Request) {
        let mut response = response::Response::new();
        response.set_request_id(req.take_request_id());

        match req.req.unwrap() {
            Request::call(call) => {
                trace!("Chainvm Call {:?}", call);
                serde_json::from_str::<BlockNumber>(&call.height)
                    .map(|block_id| {
                        let call_request = CallRequest::from(call);
                        self.ext
                            .eth_call(call_request, block_id.into())
                            .map(|ok| {
                                response.set_call_result(ok);
                            })
                            .map_err(|err| {
                                response.set_code(ErrorCode::query_error());
                                response.set_error_msg(err);
                            })
                    })
                    .map_err(|err| {
                        response.set_code(ErrorCode::query_error());
                        response.set_error_msg(format!("{:?}", err));
                    });
            }

            Request::transaction_count(tx_count) => {
                trace!("transaction count request from jsonrpc {:?}", tx_count);
                serde_json::from_str::<CountOrCode>(&tx_count)
                    .map_err(|err| {
                        response.set_code(ErrorCode::query_error());
                        response.set_error_msg(format!("{:?}", err));
                    })
                    .map(|tx_count| {
                        let address = Address::from_slice(tx_count.address.as_ref());
                        match self.ext.nonce(&address, tx_count.block_id.into()) {
                            Some(nonce) => {
                                response.set_transaction_count(u64::from(nonce));
                            }
                            None => {
                                response.set_transaction_count(0);
                            }
                        };
                    });
            }

            Request::code(code_content) => {
                trace!("code request from josnrpc  {:?}", code_content);
                serde_json::from_str::<CountOrCode>(&code_content)
                    .map_err(|err| {
                        response.set_code(ErrorCode::query_error());
                        response.set_error_msg(format!("{:?}", err));
                    })
                    .map(|code_content| {
                        let address = Address::from_slice(code_content.address.as_ref());
                        match self.ext.code_at(&address, code_content.block_id.into()) {
                            Some(code) => match code {
                                Some(code) => {
                                    response.set_contract_code(code);
                                }
                                None => {
                                    response.set_contract_code(vec![]);
                                }
                            },
                            None => {
                                response.set_contract_code(vec![]);
                            }
                        };
                    });
            }

            Request::abi(abi_content) => {
                trace!("abi request from josnrpc  {:?}", abi_content);
                serde_json::from_str::<CountOrCode>(&abi_content)
                    .map_err(|err| {
                        response.set_code(ErrorCode::query_error());
                        response.set_error_msg(format!("{:?}", err));
                    })
                    .map(|abi_content| {
                        let address = Address::from_slice(abi_content.address.as_ref());
                        match self.ext.abi_at(&address, abi_content.block_id.into()) {
                            Some(abi) => match abi {
                                Some(abi) => {
                                    response.set_contract_abi(abi);
                                }
                                None => {
                                    response.set_contract_abi(vec![]);
                                }
                            },
                            None => {
                                response.set_contract_abi(vec![]);
                            }
                        };
                    });
            }

            Request::balance(balance_content) => {
                trace!("balance request from josnrpc  {:?}", balance_content);
                serde_json::from_str::<CountOrCode>(&balance_content)
                    .map_err(|err| {
                        response.set_code(ErrorCode::query_error());
                        response.set_error_msg(format!("{:?}", err));
                    })
                    .map(|balance_content| {
                        let address = Address::from_slice(balance_content.address.as_ref());
                        match self
                            .ext
                            .balance_at(&address, balance_content.block_id.into())
                        {
                            Some(balance) => match balance {
                                Some(balance) => {
                                    response.set_balance(balance);
                                }
                                None => {
                                    response.set_balance(vec![]);
                                }
                            },
                            None => {
                                response.set_balance(vec![]);
                            }
                        };
                    });
            }

            Request::meta_data(data) => {
                trace!("metadata request from josnrpc {:?}", data);
                match serde_json::from_str::<BlockNumber>(&data)
                    .map_err(|err| (ErrorCode::query_error(), format!("{:?}", err)))
                    .and_then(|number: BlockNumber| {
                        let current_height = self.ext.get_current_height();
                        let number = match number {
                            BlockNumber::Tag(BlockTag::Earliest) => 0,
                            BlockNumber::Height(n) => n,
                            BlockNumber::Tag(BlockTag::Latest) => current_height,
                        };
                        if number > current_height {
                            Err((
                                ErrorCode::query_error(),
                                format!("Block number overflow: {} > {}", number, current_height),
                            ))
                        } else {
                            Ok(number)
                        }
                    })
                    .map(|number: u64| {
                        // TODO: get chain_name by current block number
                        let block_id = BlockId::Number(number);
                        let sys_config = SysConfig::new(&self.ext);
                        let genesis_timestamp = self
                            .ext
                            .block_header(BlockId::Earliest)
                            .unwrap()
                            .timestamp();
                        MetaData {
                            genesis_timestamp,
                            chain_id: sys_config.chain_id(),
                            chain_name: sys_config.chain_name(Some(block_id)),
                            operator: sys_config.operator(Some(block_id)),
                            website: sys_config.website(Some(block_id)),
                            validators: self.ext.node_manager().shuffled_stake_nodes(),
                            block_interval: sys_config.block_interval(),
                        }
                    }) {
                    Ok(metadata) => {
                        response.set_meta_data(serde_json::to_string(&metadata).unwrap())
                    }
                    Err((code, error_msg)) => {
                        response.set_code(code);
                        response.set_error_msg(error_msg);
                    }
                }
            }

            _ => {
                error!("bad request msg!!!!");
            }
        };
        let msg: Message = response.into();
        self.ctx_pub
            .send((
                routing_key!(Executor >> Response).into(),
                msg.try_into().unwrap(),
            ))
            .unwrap();
    }

    fn consensus_block_enqueue(&self, proof_blk: BlockWithProof) {
        let current_height = self.ext.get_current_height();
        let mut proof_blk = proof_blk;
        let proto_block = proof_blk.take_blk();
        let proof = proof_blk.take_proof();
        let blk_height = proto_block.get_header().get_height();
        let block = Block::from(proto_block);

        debug!(
            "consensus block {} {:?} tx hash  {:?} len {}",
            block.number(),
            block.hash(),
            block.transactions_root(),
            block.body().transactions().len()
        );
        if self.is_dup_block(block.number()) {
            return;
        }

        let block_in_queue = {
            let block_map = self.ext.block_map.read();
            block_map.get(&blk_height).cloned()
        };
        let stage = { self.ext.stage.read().clone() };

        debug!(
            "Received consensus block, block_number: {:?} current_height: {:?}, stage: {:?}",
            blk_height, current_height, stage
        );

        if self.ext.validate_height(block.number())
            && self.ext.validate_hash(block.parent_hash())
            && self.timestamp_check(block.timestamp())
        {
            match stage {
                Stage::ExecutingProposal => {
                    if let Some(BlockInQueue::Proposal(value)) = block_in_queue {
                        if !value.is_equivalent(&block) {
                            if !self.ext.is_interrupted.load(Ordering::SeqCst) {
                                self.ext.is_interrupted.store(true, Ordering::SeqCst);
                            }
                        }
                        self.send_block(blk_height, block, proof);
                    }
                }
                Stage::WaitFinalized => {
                    if let Some(BlockInQueue::Proposal(value)) = block_in_queue {
                        // Not interrupt but to notify chain to execute the block
                        if !value.is_equivalent(&block) && !self.ext.is_interrupted.load(Ordering::SeqCst) {
                            self.ext.is_interrupted.store(true, Ordering::SeqCst);
                        }
                        self.send_block(blk_height, block, proof);
                    }
                }
                Stage::Idle => {
                    self.send_block(blk_height, block, proof);
                }
                Stage::ExecutingBlock => {
                    warn!("Something is wrong! Coming consensus block while executing consensus block");
                }
            }
        } else {
            warn!("something is wrong! Coming consensus is not valid");
        }
    }

    fn deal_sync_blocks(&self, mut sync_res: SyncResponse) {
        debug!("sync: current height = {}", self.ext.get_current_height());
        for block in sync_res.take_blocks().into_iter() {
            let blk_height = block.get_header().get_height();

            // return if the block existed
            if blk_height < self.ext.get_max_height() {
                continue;
            };

            // Check transaction root
            if blk_height != ::std::u64::MAX && !block.check_hash() {
                warn!(
                    "sync: transactions root isn't correct, height is {}",
                    blk_height
                );
                break;
            }

            let rblock = Block::from(block);

            trace!(
                "execute_block rblock {} {:?}  tx hash {:?} len {}",
                rblock.number(),
                rblock.hash(),
                rblock.transactions_root(),
                rblock.body().transactions().len()
            );
            if self.is_dup_block(rblock.number()) {
                return;
            }

            self.add_sync_block(rblock);
        }

        if !self.ext.is_sync.load(Ordering::SeqCst) {
            self.closed_block.replace(None);
            let number = self.ext.get_current_height() + 1;
            debug!("sync block number is {}", number);
            self.write_sender.send(number);
        }
    }

    // Check block group from remote and enqueue
    #[cfg_attr(feature = "clippy", allow(single_match))]
    fn add_sync_block(&self, block: Block) {
        let block_proof_type = block.proof_type();
        let ext_proof_type = self.ext.get_prooftype();
        //check sync_block's proof type, it must be consistent with chain
        if ext_proof_type != block_proof_type {
            error!(
                "sync: block_proof_type {:?} mismatch with ext_proof_type {:?}",
                block_proof_type, ext_proof_type
            );
            return;
        }
        match block_proof_type {
            Some(ProofType::Tendermint) => {
                let proof = TendermintProof::from(block.proof().clone());
                let proof_height = if proof.height == ::std::usize::MAX {
                    0
                } else {
                    proof.height as u64
                };

                debug!(
                    "sync: add_sync_block: proof_height = {}, block height = {} max_height = {}",
                    proof_height,
                    block.number(),
                    self.ext.get_max_height()
                );

                let mut blocks = self.ext.block_map.write();
                if (block.number() as usize) != ::std::usize::MAX {
                    if proof_height == self.ext.get_max_height() {
                        // Set proof of prev sync block
                        if let Some(prev_block_in_queue) = blocks.get_mut(&proof_height) {
                            if let BlockInQueue::SyncBlock(ref mut value) = *prev_block_in_queue {
                                if value.1.is_none() {
                                    debug!("sync: set prev sync block proof {}", value.0.number());
                                    mem::swap(&mut value.1, &mut Some(block.proof().clone()));
                                }
                            }
                        }

                        self.ext.set_max_height(block.number() as usize);

                        debug!("sync: insert block-{} in map", block.number());
                        blocks.insert(block.number(), BlockInQueue::SyncBlock((block, None)));
                    }
                } else if proof_height > self.ext.get_current_height() {
                    if let Some(block_in_queue) = blocks.get_mut(&proof_height) {
                        if let BlockInQueue::SyncBlock(ref mut value) = *block_in_queue {
                            if value.1.is_none() {
                                debug!("sync: insert block proof {} in map", proof_height);
                                mem::swap(&mut value.1, &mut Some(block.proof().clone()));
                            }
                        }
                    }
                }
            }
            // TODO: Handle Raft and POA
            _ => {
                unimplemented!();
            }
        }
    }

    fn proposal_enqueue(&self, mut signed_proposal: SignedProposal) {
        let proposal = signed_proposal.take_proposal().take_block();

        let current_height = self.ext.get_current_height();
        let blk_height = proposal.get_header().get_height();
        let block = Block::from(proposal);

        let block_in_queue = {
            let block_map = self.ext.block_map.read();
            block_map.get(&blk_height).cloned()
        };

        let stage = { self.ext.stage.read().clone() };
        debug!(
            "received proposal, block_number: {:?} current_height: {:?}, stage: {:?}",
            blk_height, current_height, stage
        );

        if self.ext.validate_height(blk_height)
            && self.ext.validate_hash(block.parent_hash())
            && self.timestamp_check(block.timestamp())
        {
            match stage {
                Stage::ExecutingProposal => {
                    if let Some(BlockInQueue::Proposal(value)) = block_in_queue {
                        if !value.is_equivalent(&block) {
                            if !self.ext.is_interrupted.load(Ordering::SeqCst) {
                                self.ext.is_interrupted.store(true, Ordering::SeqCst);
                            }
                            self.send_proposal(blk_height, block);
                        }
                    }
                }
                Stage::WaitFinalized => {
                    if let Some(BlockInQueue::Proposal(value)) = block_in_queue {
                        if !value.is_equivalent(&block) {
                            self.send_proposal(blk_height, block);
                        }
                    }
                }
                Stage::Idle => {
                    self.send_proposal(blk_height, block);
                }
                Stage::ExecutingBlock => {
                    warn!("Something wrong! Coming proposal while executing consensus block");
                }
            }
        }
    }

    fn set_sync_block(&self, block: Block, proto_proof: Proof) -> bool {
        let number = block.number();
        trace!("set sync block-{}", number);
        let proof = TendermintProof::from(proto_proof);
        let proof_height = if proof.height == ::std::usize::MAX {
            0
        } else {
            proof.height as u64
        };
        let conf = self.ext.get_sys_config(number);
        let authorities = conf.nodes.clone();

        //fixbug when conf have changed such as adding consensus node
        let prev_conf = self.ext.get_sys_config(number - 1);
        let prev_authorities = prev_conf.nodes.clone();

        if self.ext.validate_height(number)
            && self.ext.validate_hash(block.parent_hash())
            && self.timestamp_check(block.timestamp())
            && (proof.check(proof_height as usize, &authorities)
                || proof.check(proof_height as usize, &prev_authorities))
        {
            self.ext.execute_block(block, &self.ctx_pub);
            trace!("set sync block-{} is finished", number);
            true
        } else {
            trace!("sync block-{} is invalid", number);
            false
        }
    }

    fn sync_blocks(&self, mut number: u64) {
        self.ext.is_sync.store(true, Ordering::SeqCst);
        info!("set sync block start from {}", number);
        let mut invalid_block_in_queue = false;
        let mut block_map = {
            let guard = self.ext.block_map.read();
            guard.clone()
        };
        loop {
            let block_in_queue = block_map.remove(&number);
            match block_in_queue {
                Some(BlockInQueue::SyncBlock((block, Some(proof)))) => {
                    if self.set_sync_block(block, proof) {
                        number += 1;
                    } else {
                        invalid_block_in_queue = true;
                        // Reach here only in byzantine condition
                        warn!("set sync block end to {} as invalid block", number - 1);
                        break;
                    }
                }
                _ => {
                    info!("set sync block end to {}", number - 1);
                    break;
                }
            }
        }

        if invalid_block_in_queue {
            let mut guard = self.ext.block_map.write();
            guard.clear();
            self.ext
                .set_max_height(self.ext.get_current_height() as usize);
        }

        self.ext.is_sync.store(false, Ordering::SeqCst);
    }

    fn send_block(&self, blk_height: u64, block: Block, proof: Proof) {
        {
            self.ext
                .block_map
                .write()
                .insert(blk_height, BlockInQueue::ConsensusBlock(block, proof));
        };
        self.ext.set_max_height(blk_height as usize);
        self.write_sender.send(blk_height);
    }

    fn send_proposal(&self, blk_height: u64, block: Block) {
        {
            self.ext
                .block_map
                .write()
                .insert(blk_height, BlockInQueue::Proposal(block));
        };
        self.write_sender.send(blk_height);
    }

    fn take_snapshot(&self, _snap_shot: &SnapshotReq) {
        // executor snapshot entry
        let writer = PackedWriter {
            file: File::create("snap.rlp").unwrap(), //TODO:use given path
            state_hashes: Vec::new(),
            cur_len: 0,
        };

        let progress = Arc::new(Progress::default());
        //let block_at = snap_shot.get_start_height(); //ancient block,latest?
        //let start_hash = self.ext.block_hash(block_at).unwrap();

        info!(
            "snapshot: current height = {}",
            self.ext.get_current_height()
        );
        let start_hash = self.ext.get_current_hash();
        //let db = self.ext.state_db.journal_db().boxed_clone();
        let db = self.ext.state_db.boxed_clone();
        info!("take_snapshot start_hash: {:?}", start_hash);
        snapshot::take_snapshot(&self.ext, start_hash, db.as_hashdb(), writer, &*progress).unwrap();
    }

    fn restore(&self, _snap_shot: &SnapshotReq) -> Result<(), String> {
        let file = "snap-executor.rlp";
        let reader = PackedReader::new(Path::new(&file))
            .map_err(|e| format!("Couldn't open snapshot file: {}", e))
            .and_then(|x| x.ok_or_else(|| "Snapshot file has invalid format.".into()));
        let reader = reader?;

        let mut db_config = DatabaseConfig::with_columns(db::NUM_COLUMNS);
        let snap_path = DataPath::root_node_path() + "/snapshot";
        let snapshot_params = SnapServiceParams {
            db_config: db_config.clone(),
            //pruning: pruning,
            //snapshot_root: DataPath::root_node_path().into(),
            snapshot_root: snap_path.into(),
            db_restore: self.ext.clone(),
        };
        //TODO:get manifest from snap_shot for restore
        let snapshot = SnapshotService::new(snapshot_params).unwrap();
        let snapshot = Arc::new(snapshot);
        snapshot::restore_using(Arc::clone(&snapshot), &reader, true);
        Ok(())
    }

    /// The processing logic here is the same as the network pruned/re-transmitted information based on
    /// the state of the chain, but here is pruned/re-transmitted `ExecutedResult`.
    fn execute_chain_status(&mut self, status: RichStatus) {
        let old_chain_height = self.chain_status.get_height();
        let new_chain_height = status.get_height();
        self.ext.prune_execute_result_cache(&status);

        self.chain_status = status;

        if old_chain_height == new_chain_height && self.local_sync_count < u8::MAX {
            // Chain height does not increase
            self.local_sync_count += 1;
        }

        if self.local_sync_count >= 3 && new_chain_height < self.ext.get_current_height() {
            self.ext
                .send_executed_info_to_chain(new_chain_height + 1, &self.ctx_pub);
            self.local_sync_count = 0;
        }
    }
}<|MERGE_RESOLUTION|>--- conflicted
+++ resolved
@@ -285,13 +285,7 @@
                     };
                     match in_queue {
                         Some(BlockInQueue::ConsensusBlock(comming, _)) => {
-<<<<<<< HEAD
-                            if comming.header().transactions_root()
-                                == closed_block.header().transactions_root()
-                            {
-=======
                             if comming.is_equivalent(&closed_block) {
->>>>>>> 5db9f8f9
                                 self.ext
                                     .finalize_proposal(closed_block, comming, &self.ctx_pub);
                                 {
@@ -582,7 +576,9 @@
                 Stage::WaitFinalized => {
                     if let Some(BlockInQueue::Proposal(value)) = block_in_queue {
                         // Not interrupt but to notify chain to execute the block
-                        if !value.is_equivalent(&block) && !self.ext.is_interrupted.load(Ordering::SeqCst) {
+                        if !value.is_equivalent(&block)
+                            && !self.ext.is_interrupted.load(Ordering::SeqCst)
+                        {
                             self.ext.is_interrupted.store(true, Ordering::SeqCst);
                         }
                         self.send_block(blk_height, block, proof);
