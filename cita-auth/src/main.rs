--- conflicted
+++ resolved
@@ -153,14 +153,11 @@
                           -s, --stdout 'Log to console'",
         )
         .get_matches();
-<<<<<<< HEAD
-=======
 
     let stdout = matches.is_present("stdout");
     micro_service_init!("cita-auth", "CITA:auth", stdout);
     info!("Version: {}", get_build_info_str(true));
 
->>>>>>> d07efe59
     let config_path = matches.value_of("config").unwrap_or("auth.toml");
 
     let config = Config::new(config_path);
