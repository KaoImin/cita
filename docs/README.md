# CITA

Visit the documentation site: [中文](https://cryptape.github.io/cita/zh/), [English](https://cryptape.github.io/cita/en/)

## Adding a github remote

```shell
$ git remote add upstream git@github.com:cryptape/cita.git
# Set a new remote
$ git remote -v
# Verify new remote
upstream    git@github.com:cryptape/cita.git (fetch)
upstream    git@github.com:cryptape/cita.git (push)
```

## Building the documentation site

```shell
pip install -r requirements.txt
mkdocs build
```

You can also use the `mkdocs serve` command to view the site on localhost, and live reload whenever you save changes.

## Redeploying the documentation site

<<<<<<< HEAD
```shell
git pull upstream gh-pages:ghpages
mkdocs gh-deploy
```
=======
1. Pull latest gh-deploy to local

    ```shell
    git fetch upstream gh-pages
    git checkout gh-pages
    git pull upstream gh-pages
    git checkout develop
    ```

2. Redeploy

    ```shell
    mkdocs gh-deploy
    ```
>>>>>>> ab09011c
<|MERGE_RESOLUTION|>--- conflicted
+++ resolved
@@ -24,12 +24,6 @@
 
 ## Redeploying the documentation site
 
-<<<<<<< HEAD
-```shell
-git pull upstream gh-pages:ghpages
-mkdocs gh-deploy
-```
-=======
 1. Pull latest gh-deploy to local
 
     ```shell
@@ -43,5 +37,4 @@
 
     ```shell
     mkdocs gh-deploy
-    ```
->>>>>>> ab09011c
+    ```