--- conflicted
+++ resolved
@@ -41,15 +41,12 @@
 use types::ids::BlockId;
 use util::H256;
 
-<<<<<<< HEAD
 use core::snapshot;
 use core::snapshot::Progress;
 use core::snapshot::io::PackedWriter;
 use std::fs::File;
 
-=======
 /// Message forwarding and query data
->>>>>>> 5ffd1a51
 #[derive(Clone)]
 pub struct Forward {
     write_sender: Sender<ExecutedResult>,
