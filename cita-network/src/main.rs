--- conflicted
+++ resolved
@@ -121,13 +121,10 @@
         )
         .get_matches();
 
-<<<<<<< HEAD
-=======
     let stdout = matches.is_present("stdout");
     micro_service_init!("cita-network", "CITA:network", stdout);
     info!("Version: {}", get_build_info_str(true));
 
->>>>>>> d07efe59
     let config_path = matches.value_of("config").unwrap_or("network.toml");
 
     // Init config
